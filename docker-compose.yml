version: '3.8'


networks:
  internal_network:
    driver: bridge

services:
  airflow:
  # En caso de falta de contraseña (ver al iniciar sesión en la pagina autohosteada) abrir terminal de contenedor airflow, abrir archivo config y buscar "password": docker ps, docker exec -it <nombre_del_contenedor> bash, /opt/airflow/airflow.cfg, cat /opt/airflow/airflow.cfg
  
<<<<<<< HEAD
    # build:
    #   context: ./airflow-w-sklearn    # <-- Aquí apunta al Dockerfile de la carpeta dedicada
=======
    build:
      context: matiascollado/airflow-w-sklearn:v1.0    # <-- Aquí apunta al Docker Hub
>>>>>>> 4bc617fe
    # image: apache/airflow:2.9.2
    image: matiascollado/airflow-w-sklearn:v1.0
    # image: airflow-w-sklearn
    container_name: airflow
    environment:
      - AIRFLOW__CORE__EXECUTOR=SequentialExecutor #No apto para producción
      - AIRFLOW__CORE__LOAD_EXAMPLES=false
      - AIRFLOW__CORE__FERNET__KEY=D_b7-k2tJcEmrfAPASL8V_cY03LJd-uWWtJ-8HN1Esk=
      - AIRFLOW__CORE__SQL_ALCHEMY_CONN=sqlite:////opt/airflow/airflow.db
      # usuario por defecto
      - _AIRFLOW_WWW_USER_CREATE=true
      - _AIRFLOW_WWW_USER_USERNAME=admin
      - _AIRFLOW_WWW_USER_PASSWORD=admin
      # # para que todas las carpetas de src/ sean importables
      # - PYTHONPATH=/opt/airflow/src

    volumes:
      - ./dags:/opt/airflow/dags
      - ./src:/opt/airflow/src
      - ./data:/opt/airflow/data
      - ./volumes/airflow:/opt/airflow
    
    # ports:
    #   - "8080:8080"
    # command: standalone
    command: >
      bash -c "airflow db init &&
                airflow users create --username admin --password admin --firstname Admin --lastname User --role Admin --email admin@example.com &&
                airflow webserver"


  airflow-scheduler:
<<<<<<< HEAD
    # build:
    #   context: ./airflow-w-sklearn    # <-- Aquí apunta al Dockerfile de la carpeta dedicada
    image: matiascollado/airflow-w-sklearn:v1.0
    # image: airflow-w-sklearn
=======
    build:
      context: matiascollado/airflow-w-sklearn:v1.0    # <-- Aquí apunta al Docker Hub
    image: airflow-w-sklearn
>>>>>>> 4bc617fe
    container_name: airflow-scheduler
    command: airflow scheduler
    depends_on:
      - airflow
    volumes:
      - ./dags:/opt/airflow/dags
      - ./src:/opt/airflow/src
      - ./data:/opt/airflow/data
      - ./volumes/airflow:/opt/airflow
    environment:
      - AIRFLOW__CORE__EXECUTOR=SequentialExecutor


  keycloak:
    image: quay.io/keycloak/keycloak:22.0.5
    container_name: keycloak
    environment:
      - KEYCLOAK_ADMIN=admin
      - KEYCLOAK_ADMIN_PASSWORD=admin
      - DB_VENDOR=h2
    volumes:
      - ./volumes/keycloak:/opt/keycloak/data
      - ./keycloak/realm-export.json:/opt/keycloak/data/import/realm-export.json:ro
    ports:
      - "8081:8080"
    command:
      - start-dev
      - --import-realm


  oauth2-proxy:
    image: bitnami/oauth2-proxy:latest
    container_name: oauth2-proxy
    environment:
      - OAUTH2_PROXY_CLIENT_ID=frontend-client
      - OAUTH2_PROXY_CLIENT_SECRET=ZUA1nSULKbOUVSczgFnlN4kKwK7m9YaV
      - OAUTH2_PROXY_COOKIE_SECRET=abcdef1234567890abcdef1234567890
      - OAUTH2_PROXY_PROVIDER=oidc
      - OAUTH2_PROXY_OIDC_ISSUER_URL=http://keycloak:8080/realms/ML
      - OAUTH2_PROXY_EMAIL_DOMAINS=*
      - OAUTH2_PROXY_HTTP_ADDRESS=0.0.0.0:4180
      # - OAUTH2_PROXY_UPSTREAM=http://frontend:3000
      - OAUTH2_PROXY_UPSTREAM=http://panel-app:5000/panel/, http://frontend:3000/frontend/
      - OAUTH2_PROXY_REDIRECT_URL=http://localhost:4180/oauth2/callback
    ports:
     - "4180:4180"

  # airflow-init:
  #   image: apache/airflow:2.9.2
  #   command: /bin/bash -c "pip install --no-cache-dir -r /requirements.txt"
  #   volumes:
  #     - .:/requirements.txt:/requirements.txt
  #   environment:
  #     - AIRFLOW__CORE__LOAD_EXAMPLES=false

    # docker-compose.yml

  mysql-server:
    image: mysql:8.0
    container_name: mysql-server
    environment:
      MYSQL_ROOT_PASSWORD: rootpass
      MYSQL_DATABASE: students
      MYSQL_USER: user
      MYSQL_PASSWORD: 1234
    ports:
      - "3306:3306" # Opcional: solo si necesitas acceder desde fuera del contenedor
    volumes:
      - .volumes/mysql_data:/var/lib/mysql
      - .volumes/mysql_data/init.sql:/docker-entrypoint-initdb.d/init.sql  # script inicial (opcional)
    networks:
      - internal_network

  panel-app:
    build:
      context: ./visualization
    container_name: panel-app
    # ports:
    #   - "5000:5000"
    volumes:
      - ./data:/opt/airflow/data  # Compartimos los datos con la app
      - ./visualization:/app  # Compartimos la app con el contenedor

  frontend:
    build:
      context: ./frontend
    container_name: frontend-app
    # ports:
    #   - "3000:3000"
    networks:
      - internal_network
    environment:
    - FLASK_ENV=development
    volumes:
    - ./frontend:/app
    depends_on:
      - keycloak<|MERGE_RESOLUTION|>--- conflicted
+++ resolved
@@ -9,13 +9,8 @@
   airflow:
   # En caso de falta de contraseña (ver al iniciar sesión en la pagina autohosteada) abrir terminal de contenedor airflow, abrir archivo config y buscar "password": docker ps, docker exec -it <nombre_del_contenedor> bash, /opt/airflow/airflow.cfg, cat /opt/airflow/airflow.cfg
   
-<<<<<<< HEAD
-    # build:
-    #   context: ./airflow-w-sklearn    # <-- Aquí apunta al Dockerfile de la carpeta dedicada
-=======
     build:
       context: matiascollado/airflow-w-sklearn:v1.0    # <-- Aquí apunta al Docker Hub
->>>>>>> 4bc617fe
     # image: apache/airflow:2.9.2
     image: matiascollado/airflow-w-sklearn:v1.0
     # image: airflow-w-sklearn
@@ -48,16 +43,9 @@
 
 
   airflow-scheduler:
-<<<<<<< HEAD
-    # build:
-    #   context: ./airflow-w-sklearn    # <-- Aquí apunta al Dockerfile de la carpeta dedicada
-    image: matiascollado/airflow-w-sklearn:v1.0
-    # image: airflow-w-sklearn
-=======
     build:
       context: matiascollado/airflow-w-sklearn:v1.0    # <-- Aquí apunta al Docker Hub
     image: airflow-w-sklearn
->>>>>>> 4bc617fe
     container_name: airflow-scheduler
     command: airflow scheduler
     depends_on:
